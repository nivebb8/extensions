<Dependencies>
  <ProductDependencies>
    <Dependency Name="Microsoft.Bcl.AsyncInterfaces" Version="9.0.0-rc.2.24473.5" CoherentParentDependency="Microsoft.AspNetCore.App.Runtime.win-x64">
      <Uri>https://dev.azure.com/dnceng/internal/_git/dotnet-runtime</Uri>
      <Sha>990ebf52fc408ca45929fd176d2740675a67fab8</Sha>
    </Dependency>
    <Dependency Name="Microsoft.Bcl.TimeProvider" Version="9.0.0-rc.2.24473.5" CoherentParentDependency="Microsoft.AspNetCore.App.Runtime.win-x64">
      <Uri>https://dev.azure.com/dnceng/internal/_git/dotnet-runtime</Uri>
      <Sha>990ebf52fc408ca45929fd176d2740675a67fab8</Sha>
    </Dependency>
    <Dependency Name="Microsoft.Extensions.Caching.Abstractions" Version="9.0.0-rc.2.24473.5" CoherentParentDependency="Microsoft.AspNetCore.App.Runtime.win-x64">
      <Uri>https://dev.azure.com/dnceng/internal/_git/dotnet-runtime</Uri>
      <Sha>990ebf52fc408ca45929fd176d2740675a67fab8</Sha>
    </Dependency>
    <Dependency Name="Microsoft.Extensions.Caching.Memory" Version="9.0.0-rc.2.24473.5" CoherentParentDependency="Microsoft.AspNetCore.App.Runtime.win-x64">
      <Uri>https://dev.azure.com/dnceng/internal/_git/dotnet-runtime</Uri>
      <Sha>990ebf52fc408ca45929fd176d2740675a67fab8</Sha>
    </Dependency>
    <Dependency Name="Microsoft.Extensions.Configuration.Abstractions" Version="9.0.0-rc.2.24473.5" CoherentParentDependency="Microsoft.AspNetCore.App.Runtime.win-x64">
      <Uri>https://dev.azure.com/dnceng/internal/_git/dotnet-runtime</Uri>
      <Sha>990ebf52fc408ca45929fd176d2740675a67fab8</Sha>
    </Dependency>
    <Dependency Name="Microsoft.Extensions.Configuration.Binder" Version="9.0.0-rc.2.24473.5" CoherentParentDependency="Microsoft.AspNetCore.App.Runtime.win-x64">
      <Uri>https://dev.azure.com/dnceng/internal/_git/dotnet-runtime</Uri>
      <Sha>990ebf52fc408ca45929fd176d2740675a67fab8</Sha>
    </Dependency>
    <Dependency Name="Microsoft.Extensions.Configuration.Json" Version="9.0.0-rc.2.24473.5" CoherentParentDependency="Microsoft.AspNetCore.App.Runtime.win-x64">
      <Uri>https://dev.azure.com/dnceng/internal/_git/dotnet-runtime</Uri>
      <Sha>990ebf52fc408ca45929fd176d2740675a67fab8</Sha>
    </Dependency>
    <Dependency Name="Microsoft.Extensions.Configuration" Version="9.0.0-rc.2.24473.5" CoherentParentDependency="Microsoft.AspNetCore.App.Runtime.win-x64">
      <Uri>https://dev.azure.com/dnceng/internal/_git/dotnet-runtime</Uri>
      <Sha>990ebf52fc408ca45929fd176d2740675a67fab8</Sha>
    </Dependency>
    <Dependency Name="Microsoft.Extensions.DependencyInjection.Abstractions" Version="9.0.0-rc.2.24473.5" CoherentParentDependency="Microsoft.AspNetCore.App.Runtime.win-x64">
      <Uri>https://dev.azure.com/dnceng/internal/_git/dotnet-runtime</Uri>
      <Sha>990ebf52fc408ca45929fd176d2740675a67fab8</Sha>
    </Dependency>
    <Dependency Name="Microsoft.Extensions.DependencyInjection" Version="9.0.0-rc.2.24473.5" CoherentParentDependency="Microsoft.AspNetCore.App.Runtime.win-x64">
      <Uri>https://dev.azure.com/dnceng/internal/_git/dotnet-runtime</Uri>
      <Sha>990ebf52fc408ca45929fd176d2740675a67fab8</Sha>
    </Dependency>
    <Dependency Name="Microsoft.Extensions.Hosting.Abstractions" Version="9.0.0-rc.2.24473.5" CoherentParentDependency="Microsoft.AspNetCore.App.Runtime.win-x64">
      <Uri>https://dev.azure.com/dnceng/internal/_git/dotnet-runtime</Uri>
      <Sha>990ebf52fc408ca45929fd176d2740675a67fab8</Sha>
    </Dependency>
    <Dependency Name="Microsoft.Extensions.Diagnostics" Version="9.0.0-rc.2.24473.5" CoherentParentDependency="Microsoft.AspNetCore.App.Runtime.win-x64">
      <Uri>https://dev.azure.com/dnceng/internal/_git/dotnet-runtime</Uri>
      <Sha>990ebf52fc408ca45929fd176d2740675a67fab8</Sha>
    </Dependency>
    <Dependency Name="Microsoft.Extensions.Hosting" Version="9.0.0-rc.2.24473.5" CoherentParentDependency="Microsoft.AspNetCore.App.Runtime.win-x64">
      <Uri>https://dev.azure.com/dnceng/internal/_git/dotnet-runtime</Uri>
      <Sha>990ebf52fc408ca45929fd176d2740675a67fab8</Sha>
    </Dependency>
    <Dependency Name="Microsoft.Extensions.Http" Version="9.0.0-rc.2.24473.5" CoherentParentDependency="Microsoft.AspNetCore.App.Runtime.win-x64">
      <Uri>https://dev.azure.com/dnceng/internal/_git/dotnet-runtime</Uri>
      <Sha>990ebf52fc408ca45929fd176d2740675a67fab8</Sha>
    </Dependency>
    <Dependency Name="Microsoft.Extensions.Logging.Abstractions" Version="9.0.0-rc.2.24473.5" CoherentParentDependency="Microsoft.AspNetCore.App.Runtime.win-x64">
      <Uri>https://dev.azure.com/dnceng/internal/_git/dotnet-runtime</Uri>
      <Sha>990ebf52fc408ca45929fd176d2740675a67fab8</Sha>
    </Dependency>
    <Dependency Name="Microsoft.Extensions.Logging.Configuration" Version="9.0.0-rc.2.24473.5" CoherentParentDependency="Microsoft.AspNetCore.App.Runtime.win-x64">
      <Uri>https://dev.azure.com/dnceng/internal/_git/dotnet-runtime</Uri>
      <Sha>990ebf52fc408ca45929fd176d2740675a67fab8</Sha>
    </Dependency>
    <Dependency Name="Microsoft.Extensions.Logging.Console" Version="9.0.0-rc.2.24473.5" CoherentParentDependency="Microsoft.AspNetCore.App.Runtime.win-x64">
      <Uri>https://dev.azure.com/dnceng/internal/_git/dotnet-runtime</Uri>
      <Sha>990ebf52fc408ca45929fd176d2740675a67fab8</Sha>
    </Dependency>
    <Dependency Name="Microsoft.Extensions.Logging" Version="9.0.0-rc.2.24473.5" CoherentParentDependency="Microsoft.AspNetCore.App.Runtime.win-x64">
      <Uri>https://dev.azure.com/dnceng/internal/_git/dotnet-runtime</Uri>
      <Sha>990ebf52fc408ca45929fd176d2740675a67fab8</Sha>
    </Dependency>
    <Dependency Name="Microsoft.Extensions.Options.ConfigurationExtensions" Version="9.0.0-rc.2.24473.5" CoherentParentDependency="Microsoft.AspNetCore.App.Runtime.win-x64">
      <Uri>https://dev.azure.com/dnceng/internal/_git/dotnet-runtime</Uri>
      <Sha>990ebf52fc408ca45929fd176d2740675a67fab8</Sha>
    </Dependency>
    <Dependency Name="Microsoft.Extensions.Options" Version="9.0.0-rc.2.24473.5" CoherentParentDependency="Microsoft.AspNetCore.App.Runtime.win-x64">
      <Uri>https://dev.azure.com/dnceng/internal/_git/dotnet-runtime</Uri>
      <Sha>990ebf52fc408ca45929fd176d2740675a67fab8</Sha>
    </Dependency>
    <Dependency Name="Microsoft.NETCore.App.Ref" Version="9.0.0-rc.2.24473.5" CoherentParentDependency="Microsoft.AspNetCore.App.Runtime.win-x64">
      <Uri>https://dev.azure.com/dnceng/internal/_git/dotnet-runtime</Uri>
      <Sha>990ebf52fc408ca45929fd176d2740675a67fab8</Sha>
    </Dependency>
    <!--
         Win-x64 is used here because we have picked an arbitrary runtime identifier to flow the version of the latest NETCore.App runtime.
         All Runtime.$rid packages should have the same version.
    -->
    <Dependency Name="Microsoft.NETCore.App.Runtime.win-x64" Version="9.0.0-rc.2.24473.5" CoherentParentDependency="Microsoft.AspNetCore.App.Runtime.win-x64">
      <Uri>https://dev.azure.com/dnceng/internal/_git/dotnet-runtime</Uri>
      <Sha>990ebf52fc408ca45929fd176d2740675a67fab8</Sha>
    </Dependency>
    <Dependency Name="System.Collections.Immutable" Version="9.0.0-rc.2.24473.5" CoherentParentDependency="Microsoft.AspNetCore.App.Runtime.win-x64">
      <Uri>https://dev.azure.com/dnceng/internal/_git/dotnet-runtime</Uri>
      <Sha>990ebf52fc408ca45929fd176d2740675a67fab8</Sha>
    </Dependency>
    <Dependency Name="System.Configuration.ConfigurationManager" Version="9.0.0-rc.2.24473.5" CoherentParentDependency="Microsoft.AspNetCore.App.Runtime.win-x64">
      <Uri>https://dev.azure.com/dnceng/internal/_git/dotnet-runtime</Uri>
      <Sha>990ebf52fc408ca45929fd176d2740675a67fab8</Sha>
    </Dependency>
    <Dependency Name="System.Diagnostics.DiagnosticSource" Version="9.0.0-rc.2.24473.5" CoherentParentDependency="Microsoft.AspNetCore.App.Runtime.win-x64">
      <Uri>https://dev.azure.com/dnceng/internal/_git/dotnet-runtime</Uri>
      <Sha>990ebf52fc408ca45929fd176d2740675a67fab8</Sha>
    </Dependency>
    <Dependency Name="System.Diagnostics.PerformanceCounter" Version="9.0.0-rc.2.24473.5" CoherentParentDependency="Microsoft.AspNetCore.App.Runtime.win-x64">
      <Uri>https://dev.azure.com/dnceng/internal/_git/dotnet-runtime</Uri>
      <Sha>990ebf52fc408ca45929fd176d2740675a67fab8</Sha>
    </Dependency>
    <Dependency Name="System.IO.Hashing" Version="9.0.0-rc.2.24473.5" CoherentParentDependency="Microsoft.AspNetCore.App.Runtime.win-x64">
      <Uri>https://dev.azure.com/dnceng/internal/_git/dotnet-runtime</Uri>
      <Sha>990ebf52fc408ca45929fd176d2740675a67fab8</Sha>
    </Dependency>
    <Dependency Name="System.IO.Pipelines" Version="9.0.0-rc.2.24473.5" CoherentParentDependency="Microsoft.AspNetCore.App.Runtime.win-x64">
      <Uri>https://dev.azure.com/dnceng/internal/_git/dotnet-runtime</Uri>
      <Sha>990ebf52fc408ca45929fd176d2740675a67fab8</Sha>
    </Dependency>
    <Dependency Name="System.Memory.Data" Version="9.0.0-rc.2.24473.5" CoherentParentDependency="Microsoft.AspNetCore.App.Runtime.win-x64">
      <Uri>https://dev.azure.com/dnceng/internal/_git/dotnet-runtime</Uri>
      <Sha>990ebf52fc408ca45929fd176d2740675a67fab8</Sha>
    </Dependency>
    <Dependency Name="System.Net.Http.Json" Version="9.0.0-rc.2.24473.5" CoherentParentDependency="Microsoft.AspNetCore.App.Runtime.win-x64">
      <Uri>https://dev.azure.com/dnceng/internal/_git/dotnet-runtime</Uri>
      <Sha>990ebf52fc408ca45929fd176d2740675a67fab8</Sha>
    </Dependency>
    <Dependency Name="System.Numerics.Tensors" Version="9.0.0-rc.2.24473.5" CoherentParentDependency="Microsoft.AspNetCore.App.Runtime.win-x64">
      <Uri>https://dev.azure.com/dnceng/internal/_git/dotnet-runtime</Uri>
      <Sha>990ebf52fc408ca45929fd176d2740675a67fab8</Sha>
    </Dependency>
    <Dependency Name="System.Security.Cryptography.Pkcs" Version="9.0.0-rc.2.24473.5" CoherentParentDependency="Microsoft.AspNetCore.App.Runtime.win-x64">
      <Uri>https://dev.azure.com/dnceng/internal/_git/dotnet-runtime</Uri>
      <Sha>990ebf52fc408ca45929fd176d2740675a67fab8</Sha>
    </Dependency>
    <Dependency Name="System.Security.Cryptography.Xml" Version="9.0.0-rc.2.24473.5" CoherentParentDependency="Microsoft.AspNetCore.App.Runtime.win-x64">
      <Uri>https://dev.azure.com/dnceng/internal/_git/dotnet-runtime</Uri>
      <Sha>990ebf52fc408ca45929fd176d2740675a67fab8</Sha>
    </Dependency>
    <Dependency Name="System.Text.Encodings.Web" Version="9.0.0-rc.2.24473.5" CoherentParentDependency="Microsoft.AspNetCore.App.Runtime.win-x64">
      <Uri>https://dev.azure.com/dnceng/internal/_git/dotnet-runtime</Uri>
      <Sha>990ebf52fc408ca45929fd176d2740675a67fab8</Sha>
    </Dependency>
    <Dependency Name="System.Text.Json" Version="9.0.0-rc.2.24473.5" CoherentParentDependency="Microsoft.AspNetCore.App.Runtime.win-x64">
      <Uri>https://dev.azure.com/dnceng/internal/_git/dotnet-runtime</Uri>
      <Sha>990ebf52fc408ca45929fd176d2740675a67fab8</Sha>
    </Dependency>
    <Dependency Name="System.Runtime.Caching" Version="9.0.0-rc.2.24473.5" CoherentParentDependency="Microsoft.AspNetCore.App.Runtime.win-x64">
      <Uri>https://dev.azure.com/dnceng/internal/_git/dotnet-runtime</Uri>
      <Sha>990ebf52fc408ca45929fd176d2740675a67fab8</Sha>
    </Dependency>
<<<<<<< HEAD
    <Dependency Name="Microsoft.AspNetCore.App.Ref" Version="9.0.0-rtm.24507.7">
      <Uri>https://github.com/dotnet/aspnetcore</Uri>
      <Sha>99135af51fa200682ecfc585011eaba907dea4ba</Sha>
    </Dependency>
    <Dependency Name="Microsoft.AspNetCore.App.Runtime.win-x64" Version="9.0.0-rtm.24507.7">
      <Uri>https://github.com/dotnet/aspnetcore</Uri>
      <Sha>99135af51fa200682ecfc585011eaba907dea4ba</Sha>
    </Dependency>
    <Dependency Name="Microsoft.AspNetCore.Mvc.Testing" Version="9.0.0-rtm.24507.7">
      <Uri>https://github.com/dotnet/aspnetcore</Uri>
      <Sha>99135af51fa200682ecfc585011eaba907dea4ba</Sha>
    </Dependency>
    <Dependency Name="Microsoft.AspNetCore.TestHost" Version="9.0.0-rtm.24507.7">
      <Uri>https://github.com/dotnet/aspnetcore</Uri>
      <Sha>99135af51fa200682ecfc585011eaba907dea4ba</Sha>
    </Dependency>
    <Dependency Name="Microsoft.Extensions.Caching.SqlServer" Version="9.0.0-rtm.24507.7">
      <Uri>https://github.com/dotnet/aspnetcore</Uri>
      <Sha>99135af51fa200682ecfc585011eaba907dea4ba</Sha>
    </Dependency>
    <Dependency Name="Microsoft.Extensions.Caching.StackExchangeRedis" Version="9.0.0-rtm.24507.7">
      <Uri>https://github.com/dotnet/aspnetcore</Uri>
      <Sha>99135af51fa200682ecfc585011eaba907dea4ba</Sha>
    </Dependency>
    <Dependency Name="Microsoft.Extensions.Diagnostics.HealthChecks" Version="9.0.0-rtm.24507.7">
      <Uri>https://github.com/dotnet/aspnetcore</Uri>
      <Sha>99135af51fa200682ecfc585011eaba907dea4ba</Sha>
    </Dependency>
    <Dependency Name="Microsoft.Extensions.Http.Polly" Version="9.0.0-rtm.24507.7">
      <Uri>https://github.com/dotnet/aspnetcore</Uri>
      <Sha>99135af51fa200682ecfc585011eaba907dea4ba</Sha>
    </Dependency>
    <Dependency Name="Microsoft.Extensions.ObjectPool" Version="9.0.0-rtm.24507.7">
      <Uri>https://github.com/dotnet/aspnetcore</Uri>
      <Sha>99135af51fa200682ecfc585011eaba907dea4ba</Sha>
=======
    <Dependency Name="Microsoft.AspNetCore.App.Ref" Version="9.0.0-rc.2.24474.3">
      <Uri>https://dev.azure.com/dnceng/internal/_git/dotnet-aspnetcore</Uri>
      <Sha>c70204ae3c91d2b48fa6d9b92b62265f368421b4</Sha>
    </Dependency>
    <Dependency Name="Microsoft.AspNetCore.App.Runtime.win-x64" Version="9.0.0-rc.2.24474.3">
      <Uri>https://dev.azure.com/dnceng/internal/_git/dotnet-aspnetcore</Uri>
      <Sha>c70204ae3c91d2b48fa6d9b92b62265f368421b4</Sha>
    </Dependency>
    <Dependency Name="Microsoft.AspNetCore.Mvc.Testing" Version="9.0.0-rc.2.24474.3">
      <Uri>https://dev.azure.com/dnceng/internal/_git/dotnet-aspnetcore</Uri>
      <Sha>c70204ae3c91d2b48fa6d9b92b62265f368421b4</Sha>
    </Dependency>
    <Dependency Name="Microsoft.AspNetCore.TestHost" Version="9.0.0-rc.2.24474.3">
      <Uri>https://dev.azure.com/dnceng/internal/_git/dotnet-aspnetcore</Uri>
      <Sha>c70204ae3c91d2b48fa6d9b92b62265f368421b4</Sha>
    </Dependency>
    <Dependency Name="Microsoft.Extensions.Caching.SqlServer" Version="9.0.0-rc.2.24474.3">
      <Uri>https://dev.azure.com/dnceng/internal/_git/dotnet-aspnetcore</Uri>
      <Sha>c70204ae3c91d2b48fa6d9b92b62265f368421b4</Sha>
    </Dependency>
    <Dependency Name="Microsoft.Extensions.Caching.StackExchangeRedis" Version="9.0.0-rc.2.24474.3">
      <Uri>https://dev.azure.com/dnceng/internal/_git/dotnet-aspnetcore</Uri>
      <Sha>c70204ae3c91d2b48fa6d9b92b62265f368421b4</Sha>
    </Dependency>
    <Dependency Name="Microsoft.Extensions.Diagnostics.HealthChecks" Version="9.0.0-rc.2.24474.3">
      <Uri>https://dev.azure.com/dnceng/internal/_git/dotnet-aspnetcore</Uri>
      <Sha>c70204ae3c91d2b48fa6d9b92b62265f368421b4</Sha>
    </Dependency>
    <Dependency Name="Microsoft.Extensions.Http.Polly" Version="9.0.0-rc.2.24474.3">
      <Uri>https://dev.azure.com/dnceng/internal/_git/dotnet-aspnetcore</Uri>
      <Sha>c70204ae3c91d2b48fa6d9b92b62265f368421b4</Sha>
    </Dependency>
    <Dependency Name="Microsoft.Extensions.ObjectPool" Version="9.0.0-rc.2.24474.3">
      <Uri>https://dev.azure.com/dnceng/internal/_git/dotnet-aspnetcore</Uri>
      <Sha>c70204ae3c91d2b48fa6d9b92b62265f368421b4</Sha>
>>>>>>> 01a52dd7
    </Dependency>
  </ProductDependencies>
  <ToolsetDependencies>
    <Dependency Name="Microsoft.DotNet.Arcade.Sdk" Version="9.0.0-beta.24503.2">
      <Uri>https://github.com/dotnet/arcade</Uri>
      <Sha>beb827ded6acdff8c7333dfc6583cc984a8f2620</Sha>
    </Dependency>
    <Dependency Name="Microsoft.DotNet.Helix.Sdk" Version="9.0.0-beta.24503.2">
      <Uri>https://github.com/dotnet/arcade</Uri>
      <Sha>beb827ded6acdff8c7333dfc6583cc984a8f2620</Sha>
    </Dependency>
  </ToolsetDependencies>
</Dependencies><|MERGE_RESOLUTION|>--- conflicted
+++ resolved
@@ -148,43 +148,6 @@
       <Uri>https://dev.azure.com/dnceng/internal/_git/dotnet-runtime</Uri>
       <Sha>990ebf52fc408ca45929fd176d2740675a67fab8</Sha>
     </Dependency>
-<<<<<<< HEAD
-    <Dependency Name="Microsoft.AspNetCore.App.Ref" Version="9.0.0-rtm.24507.7">
-      <Uri>https://github.com/dotnet/aspnetcore</Uri>
-      <Sha>99135af51fa200682ecfc585011eaba907dea4ba</Sha>
-    </Dependency>
-    <Dependency Name="Microsoft.AspNetCore.App.Runtime.win-x64" Version="9.0.0-rtm.24507.7">
-      <Uri>https://github.com/dotnet/aspnetcore</Uri>
-      <Sha>99135af51fa200682ecfc585011eaba907dea4ba</Sha>
-    </Dependency>
-    <Dependency Name="Microsoft.AspNetCore.Mvc.Testing" Version="9.0.0-rtm.24507.7">
-      <Uri>https://github.com/dotnet/aspnetcore</Uri>
-      <Sha>99135af51fa200682ecfc585011eaba907dea4ba</Sha>
-    </Dependency>
-    <Dependency Name="Microsoft.AspNetCore.TestHost" Version="9.0.0-rtm.24507.7">
-      <Uri>https://github.com/dotnet/aspnetcore</Uri>
-      <Sha>99135af51fa200682ecfc585011eaba907dea4ba</Sha>
-    </Dependency>
-    <Dependency Name="Microsoft.Extensions.Caching.SqlServer" Version="9.0.0-rtm.24507.7">
-      <Uri>https://github.com/dotnet/aspnetcore</Uri>
-      <Sha>99135af51fa200682ecfc585011eaba907dea4ba</Sha>
-    </Dependency>
-    <Dependency Name="Microsoft.Extensions.Caching.StackExchangeRedis" Version="9.0.0-rtm.24507.7">
-      <Uri>https://github.com/dotnet/aspnetcore</Uri>
-      <Sha>99135af51fa200682ecfc585011eaba907dea4ba</Sha>
-    </Dependency>
-    <Dependency Name="Microsoft.Extensions.Diagnostics.HealthChecks" Version="9.0.0-rtm.24507.7">
-      <Uri>https://github.com/dotnet/aspnetcore</Uri>
-      <Sha>99135af51fa200682ecfc585011eaba907dea4ba</Sha>
-    </Dependency>
-    <Dependency Name="Microsoft.Extensions.Http.Polly" Version="9.0.0-rtm.24507.7">
-      <Uri>https://github.com/dotnet/aspnetcore</Uri>
-      <Sha>99135af51fa200682ecfc585011eaba907dea4ba</Sha>
-    </Dependency>
-    <Dependency Name="Microsoft.Extensions.ObjectPool" Version="9.0.0-rtm.24507.7">
-      <Uri>https://github.com/dotnet/aspnetcore</Uri>
-      <Sha>99135af51fa200682ecfc585011eaba907dea4ba</Sha>
-=======
     <Dependency Name="Microsoft.AspNetCore.App.Ref" Version="9.0.0-rc.2.24474.3">
       <Uri>https://dev.azure.com/dnceng/internal/_git/dotnet-aspnetcore</Uri>
       <Sha>c70204ae3c91d2b48fa6d9b92b62265f368421b4</Sha>
@@ -220,7 +183,6 @@
     <Dependency Name="Microsoft.Extensions.ObjectPool" Version="9.0.0-rc.2.24474.3">
       <Uri>https://dev.azure.com/dnceng/internal/_git/dotnet-aspnetcore</Uri>
       <Sha>c70204ae3c91d2b48fa6d9b92b62265f368421b4</Sha>
->>>>>>> 01a52dd7
     </Dependency>
   </ProductDependencies>
   <ToolsetDependencies>
