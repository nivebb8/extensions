﻿// Licensed to the .NET Foundation under one or more agreements.
// The .NET Foundation licenses this file to you under the MIT license.

using System.ComponentModel.DataAnnotations;
using System.Diagnostics.CodeAnalysis;
using Microsoft.Shared.DiagnosticIds;

namespace Microsoft.Extensions.Logging;

/// <summary>
/// Options for logging enrichment features.
/// </summary>
[Experimental(diagnosticId: Experiments.Telemetry, UrlFormat = Experiments.UrlFormat)]
public class LoggerEnrichmentOptions
{
    private const int MaxDefinedStackTraceLength = 32768;
    private const int MinDefinedStackTraceLength = 2048;
    private const int DefaultStackTraceLength = 4096;

    /// <summary>
    /// Gets or sets a value indicating whether to include stack traces when an exception is logged.
    /// </summary>
    /// <value>
    /// The default value is <see langword="false"/>.
    /// </value>
    /// <remarks>
    /// When set to <see langword="true"/> and exceptions are logged, the logger will add exception stack trace
    /// with inner exception as a separate key-value pair with key 'stackTrace'. The maximum length of the column
    /// defaults to 4096 characters and can be modified by setting the <see cref="MaxStackTraceLength"/> property.
    /// The stack trace beyond the current limit will be truncated.
    /// </remarks>
    public bool CaptureStackTraces { get; set; }

    /// <summary>
    /// Gets or sets a value indicating whether to consult debugging files (PDB files) when producing stack traces.
    /// </summary>
    /// <value>
    /// The default value is <see langword="false"/>.
    /// </value>
    /// <remarks>
    /// Reading available debugging files produces richer stack traces, but can cost a substantial amount of time
    /// to generate. As a result, this option should only be turned on in development scenarios, not for production use.
<<<<<<< HEAD
    ///
    /// This property has no effect if <see cref="CaptureStackTraces"/> is <see langword="false"/>.
    /// 
    /// This defaults to <see langword="false"/>.
=======
>>>>>>> 1ade1d7a
    /// </remarks>
    public bool UseFileInfoForStackTraces { get; set; }

    /// <summary>
    /// Gets or sets a value indicating whether to include exception messages in stack traces.
    /// </summary>
    /// <value>
    /// This defaults to <see langword="false"/>.
    /// </value>
    /// <remarks>
    /// This property has no effect if <see cref="CaptureStackTraces"/> is <see langword="false"/>.
    /// </remarks>
    public bool IncludeExceptionMessageInStackTraces { get; set; }

    /// <summary>
    /// Gets or sets the maximum stack trace length to emit for a given log record.
    /// </summary>
    /// <value>
    /// The default value is 4096.
    /// </value>
    /// <remarks>
    /// When set to a value less than 2 KB or greater than 32 KB, an exception will be thrown.
    ///
    /// This property has no effect if <see cref="CaptureStackTraces"/> is <see langword="false"/>.
    /// </remarks>
    [Range(MinDefinedStackTraceLength, MaxDefinedStackTraceLength)]
    public int MaxStackTraceLength { get; set; } = DefaultStackTraceLength;
}<|MERGE_RESOLUTION|>--- conflicted
+++ resolved
@@ -40,13 +40,10 @@
     /// <remarks>
     /// Reading available debugging files produces richer stack traces, but can cost a substantial amount of time
     /// to generate. As a result, this option should only be turned on in development scenarios, not for production use.
-<<<<<<< HEAD
     ///
     /// This property has no effect if <see cref="CaptureStackTraces"/> is <see langword="false"/>.
     /// 
     /// This defaults to <see langword="false"/>.
-=======
->>>>>>> 1ade1d7a
     /// </remarks>
     public bool UseFileInfoForStackTraces { get; set; }
 
